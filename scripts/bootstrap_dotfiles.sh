#!/bin/bash

## westurner/dotfiles bootstrap_dotfiles.sh

# Install and upgrade dotfiles for the current user
#
# Can be run:
# * in a virtualenv (as current user)
# * for --user (as current user)
#
# * Clones into $VIRTUAL_ENV/src/dotfiles
# * Symlinks $VIRTUAL_ENV/src/dotfiles) to ${HOME}/.dotfiles
# * Symlinks from ~/.dotfiles/<...> into ${HOME}
#
# usage::
#
#    bash scripts/bootstrap_dotfiles.sh -h


# Stop (exit) on error
set -e

# Print commands as they run
#set -v
#set -x


## date (file suffix for backup_and_symlink)
BKUPID=$(date +%Y%m%d-%H%M%S~)

## Virtualenvwrapper
WORKON_HOME=${WORKON_HOME:-"${HOME}/wrk/.ve"}

## Venv
VIRTUAL_ENV_NAME="dotfiles"
<<<<<<< HEAD
__DOTFILES="${HOME}/.dotfiles"
=======
__DOTFILES=${HOME}/.dotfiles
>>>>>>> 11c74858

## Virtualenv
_VIRTUAL_ENV="${WORKON_HOME}/${VIRTUAL_ENV_NAME}"

## dotfiles repository
DOTFILES_REPO_DEST_PATH="${_VIRTUAL_ENV}/src/${VIRTUAL_ENV_NAME}"
DOTVIM_REPO_DEST_PATH="${DOTFILES_REPO_DEST_PATH}/etc/vim"

#DOTFILES_HG_REPO_URL="https://bitbucket.org/westurner/dotfiles"
DOTFILES_GIT_REPO_URL="https://github.com/westurner/${VIRTUAL_ENV_NAME}"

#DOTVIM_GIT_REPO_URL="https://bitbucket.org/westurner/dotvim"
DOTVIM_HG_REPO_URL="https://bitbucket.org/westurner/dotvim"

#PIP="${HOME}/.local/bin/pip"
PIP="pip"
PIP_INSTALL="${PIP} install"
PIP_INSTALL_USER="${PIP} install --user"
SETUP_PY_OPTS=""
SETUP_PY_OPTS_USER="--user"

if [ -n "$WORKON_HOME" ] && [[ ! -d "$WORKON_HOME" ]]; then
    mkdir -p $WORKON_HOME
fi

dotfiles_check_deps() {
<<<<<<< HEAD
    ## Check paths for project dependencies
=======
>>>>>>> 11c74858
    set -x
    which bash
    which python
    python -c "import setuptools, pkg_resources; print(pkg_resources.resource_filename('setuptools', ''))"
    which git
    which git-flow
    which git-hf
    which hg
    which pip
<<<<<<< HEAD
    which virtualenv
    which virtualenvwrapper.sh
=======
>>>>>>> 11c74858
    which dotfiles && dotfiles --help
}

git_status() {
    ## show git rev, branches, remotes
    pwd && \
    git show && \
    git branch -v && \
    git remote -v
}

hg_status() {
    ## show hg id, branches, paths
    pwd && \
    hg log \
        --pager never \
<<<<<<< HEAD
        -r $(hg id -i | cut -f1 -d'+') \
        --template '{date|isodate} {date|age} {node|short} {branch} {tags} {bookmarks} {desc|firstline} [{author|user}]\n' && \
=======
        -r $(hg id -n | cut -f1 -d'+') \
        -T '{date|isodate} {date|age} {node|short} {branch} {tags} {bookmarks} {desc|firstline} [{author|user}]\n' && \
>>>>>>> 11c74858
    hg id && \
    hg branch -v && \
    hg paths
}

show_status() {
<<<<<<< HEAD
    ## show status for a (.hg or .git) repository
=======
>>>>>>> 11c74858
    dir=${1:-$(pwd)}
    if [[ -d "${dir}/.hg" ]]; then
        hg_status
    elif [[ -d "${dir}/.git" ]]; then
        git_status
    else
        echo ".hg or .git repository not found in ${dir}"
    fi
}

<<<<<<< HEAD
=======

>>>>>>> 11c74858
clone_or_update() {
    # clone or pull and update (git or hg, git by default)
    url=$1
    rev=${2:-"master"}  # tip, master
    dest=$3
    echo ""
    if [[ -d "${dest}/.git" ]]; then
        echo "## pulling from ${url} ---> ${dest}"
        (cd $dest && \
<<<<<<< HEAD
            git_status && \
=======
            show_status && \
>>>>>>> 11c74858
            git pull "$url" && \
            git checkout "$rev" && \
            git_status);
    elif [[ -d "${dest}/.hg" ]]; then
        default_path=$(cd $dest && hg paths | grep default) 
        echo "## pulling from ${default_path} ---> ${dest}"
        (cd $dest && \
<<<<<<< HEAD
            hg_status && \
=======
            show_status && \
>>>>>>> 11c74858
            hg pull && \
            hg update -r "$rev" && \
            hg_status);
    else
        echo "## cloning from ${url} ---> ${dest}"
        git clone ${url} ${dest}
        git checkout $rev
        git_status
    fi
}


<<<<<<< HEAD
clone_dotfiles_repo() {
    # clone or pull and update dotfiles_repo; then create symlinks
=======
clone_dotfiles_repo(){
    # clone or pull and update (git or hg, git by default)
>>>>>>> 11c74858
    url=$DOTFILES_GIT_REPO_URL
    rev=${DOTFILES_REPO_REV:-"master"}  # tip, master
    dest=$DOTFILES_REPO_DEST_PATH
    clone_or_update "${url}" "${rev}" "${dest}"

    # Create a $__DOTFILES symlink
    symlink_home_dotfiles
}


<<<<<<< HEAD
clone_dotvim_repo() {
    # clone or pull and update dotvim_repo
=======
clone_dotvim_repo(){
>>>>>>> 11c74858
    url=$DOTVIM_HG_REPO_URL
    rev=${DOTVIM_REPO_REV:-"master"}  # tip, master
    dest=$DOTVIM_REPO_DEST_PATH

    clone_or_update "${url}" "${rev}" "${dest}"
}

<<<<<<< HEAD
install_gitflow() {
    ## Install gitflow git workflow [git flow help]
=======
install_gitflow(){
>>>>>>> 11c74858
    url="https://github.com/nvie/gitflow"
    rev="master"
    dest="${__DOTFILES}/src/gitflow"

    clone_or_update "${url}" "${rev}" "${dest}"
<<<<<<< HEAD

    INSTALL_PREFIX="${HOME}/.local/bin" bash ${dest}/contrib/gitflow-installer.sh
}

install_hubflow() {
    ## Install hubflow git workflow [git hf help]
    url="https://github.com/datasift/hubflow"
    rev="master"
    dest="${__DOTFILES}/src/hubflow"

    clone_or_update "${url}" "${rev}" "${dest}"

    INSTALL_PREFIX="${HOME}/.local/bin" bash ${dest}/install.sh
}

get_md5sums() {
    ## Get md5sums for a path or directory
=======

    INSTALL_PREFIX="${HOME}/.local/bin" bash ${dest}/contrib/gitflow-installer.sh
}

install_hubflow(){
    url="https://github.com/datasift/hubflow"
    rev="master"
    dest="${__DOTFILES}/src/hubflow"

    clone_or_update "${url}" "${rev}" "${dest}"

    INSTALL_PREFIX="${HOME}/.local/bin" bash ${dest}/install.sh
}

get_md5sums() {
>>>>>>> 11c74858
    path=${1}

    if [[ -d  "$path" ]]; then
        # TODO XXX FIXME: find symlinks
        md5sum $(find $path -type f \
            | egrep -v '\.git|\.hg/' \
            | cut -f1 -d' ')
    elif [[ -f "$path" ]]; then
        md5sum $path \
            | cut -f1 -d' '
    elif [[ -s "$path" ]]; then
        (cd $path && find $path -
        md5sum $path \
            | cut -f1 -d' ')
    fi
}

<<<<<<< HEAD
backup_and_symlink() {
    ## Create symlink at $dest, pointing to $src
=======
backup_and_symlink(){
>>>>>>> 11c74858
    # Args:
    #  filename: basename of file
    #  dest: location of symlink
    #  src: where symlink will point
<<<<<<< HEAD
=======

    # no trailing slashes
    # TODO: test this

>>>>>>> 11c74858
    filename=${1}
    dest=${2:-"${HOME}/${filename}"}
    src=${3:-"${__DOTFILES}/etc/${filename}"}
    bkp=${dest}.bkp.${BKUPID}
    #echo "# $filename $dest $src"
    if (test -a ${dest} || test -h ${dest}); then
        if [[ -s ${dest} ]]; then
            dest_md5=$(readlink -f $dest)
            src_md5=$(readlink -f $src)
        else
            dest_md5=$(get_md5sums $dest)
            src_md5=$(get_md5sums $src)
        fi

        if [ -z "$src_md5" ] && [ -z "$dest_md5" ]; then
            echo "#  $filename $dest $src"
            echo "#! empy md5s"
        fi
        if [ "$src_md5" != "$dest_md5" ]; then

            echo $dest
            echo $dest_md5
            echo $src
            echo $src_md5

            diff -Naur $src $dest | tee dotfiles.backup.${BKUPID}.diff
            mv ${dest} ${bkp}
            echo "mv ${dest} ${bkp}"
            ln -s ${src} ${dest}
            echo "ln -s ${src} ${dest}"
        else
            # if either src_md5 or dest_md5 are null
            if [ -z "$src_md5" ] || [ -z "$dest_md5" ]; then
                echo "# $src $dest"
                if [ -h ${dest} ]; then
                    actual=$(readlink -f ${dest})
                    if [ "$actual" != "$src" ]; then
                        mv ${dest} ${bkp}
                        echo "mv ${dest} ${bkp}"
                        ln -s ${src} ${dest}
                        echo "ln -s ${src} ${dest}"
                    fi
                else
                    #echo "skip: " $src "->" $dest
                    true
                fi
            else
                echo "skipping ${src} -> ${dest}"
                #echo "... $src_md5 == $dest_md5"
            fi
        fi
    else
        ln -s ${src} ${dest}
        echo "ln -s ${src} ${dest}"
    fi

}

## /begin symlinks

symlink_home_dotfiles() {
    backup_and_symlink "" ${__DOTFILES} ${DOTFILES_REPO_DEST_PATH}
}

symlink_etc_vim() {
    backup_and_symlink vim/vimrc ${HOME}/.vimrc
    backup_and_symlink vim/ ${HOME}/.vim
}

symlink_bashrc() {
    backup_and_symlink .bashrc
}

symlink_zshrc() {
    backup_and_symlink .zshrc
}

symlink_hgrc() {
    backup_and_symlink .hgrc
    #TODO: set name in ~/.hgrc
}

symlink_gitconfig() {
    backup_and_symlink .gitconfig
    #TODO: set name in ~/.gitconfig
}

symlink_inputrc() {
    backup_and_symlink .inputrc
}

symlink_htoprc() {
    backup_and_symlink .htoprc
}

symlink_mutt() {
    backup_and_symlink mutt ${HOME}/.mutt
}

symlink_gtk() {
    backup_and_symlink .gtkrc
    backup_and_symlink .gtkrc-2.0
    mkdir -p ${HOME}/.config/
    backup_and_symlink .config/gtk-3.0/
}

symlink_mimeapps() {
    mkdir -p ${HOME}/.local/share/applications
    backup_and_symlink mimeapps.list \
        ${HOME}/.local/share/applications/mimeapps.list
}

<<<<<<< HEAD
symlink_i3() {
=======
symlink_i3(){
>>>>>>> 11c74858
    backup_and_symlink .i3/
}

symlink_xinitrc_screensaver() {
    backup_and_symlink .xinitrc
}

symlink_xmodmap() {
    backup_and_symlink .Xmodmap
}

symlink_python() {
    backup_and_symlink .pythonrc
    backup_and_symlink .pydistutils.cfg
    mkdir -p ${HOME}/.pip
    backup_and_symlink .pip/pip.conf
    backup_and_symlink .pdbrc
    backup_and_symlink .noserc
}

symlink_virtualenvwrapper() {
    backup_and_symlink virtualenvwrapper/
}

symlink_venv() {
    #backup_and_symlink .ipython/profile_default
    #backup_and_symlink .ipython/profile_default/ipython_config.py
    mkdir -p ${HOME}/.ipython/profile_default/
    backup_and_symlink ipython/ipython_config.py \
        ${HOME}/.ipython/profile_default/ipython_config.py
}


symlink_ruby() {
    backup_and_symlink .gemrc
}

## end /symlinks

dotfiles_symlink_all() {
<<<<<<< HEAD
    ## Create symlinks
=======
>>>>>>> 11c74858
    symlink_home_dotfiles

    symlink_inputrc
    symlink_bashrc
    symlink_zshrc
    symlink_htoprc
    symlink_etc_vim

    symlink_python
    symlink_virtualenvwrapper
    symlink_venv

    symlink_ruby

    symlink_gtk
    symlink_i3
    symlink_xinitrc_screensaver
    symlink_xmodmap

    # {{ full_name }}
    symlink_gitconfig
    symlink_hgrc
    symlink_mutt

}

<<<<<<< HEAD
create_virtualenv() {
    ## create a new virtualenv 
=======
#TODO: virtualenv_create
create_virtualenv() {
>>>>>>> 11c74858
    _virtual_env=$_VIRTUAL_ENV
    VENVWRAPPER=$(which virtualenvwrapper.sh)

    if [[ -x "${VENVWRAPPER}" ]]; then
<<<<<<< HEAD
        dotfiles_setup_virtualenvwrapper
        source $VENVWRAPPER

        mkvirtualenv ${VIRTUAL_ENV_NAME}
        workon ${VIRTUAL_ENV_NAME}
    elif [[ -f "${_virtual_env}/bin/activate" ]]; then
        # Create a new virtualenv
        source ${_virtual_env}/bin/activate
=======
        source $VENVWRAPPER
    fi
    # Create a new virtualenv
    if [[ -f "${_virtual_env}/bin/activate" ]]; then
        source ${_virtual_env}/bin/activate
    else
        mkvirtualenv ${VIRTUAL_ENV_NAME}
        workon ${VIRTUAL_ENV_NAME}
>>>>>>> 11c74858
    fi
}

deactivate_virtualenv() {
    ## deactivate any current VIRTUAL_ENV in this $SHELL
    type 'virtualenv_deactivate' 2>/dev/null && virtualenv_deactivate || true
    type 'virtualenv_deactivate' 2>/dev/null && virtualenv_deactivate || true
    unset VIRTUAL_ENV
}

dotfiles_install_bootstrap() {
<<<<<<< HEAD
    ## pip install --upgrade --editable and create symlinks

    if [ -z "$SETUP_PY_OPTS" ]; then
        source ${_VIRTUAL_ENV}/bin/activate
    else
        deactivate_virtualenv
    fi
    ${PIP_INSTALL} --upgrade --editable ${DOTFILES_REPO_DEST_PATH}
    cd ${DOTFILES_REPO_DEST_PATH} && \
        dotfiles_symlink_all
}

dotfiles_install_bootstrap_user() {
    ## pip install --user --editable and create symlinks

    #TODO: subshell
    deactivate_virtualenv
    ${PIP_INSTALL_USER} --upgrade --editable ${DOTFILES_REPO_DEST_PATH}
    cd ${DOTFILES_REPO_DEST_PATH} && \
        dotfiles_symlink_all
}

dotfiles_install_boostrap_env() {
    ## Setup system dependencies

=======
    source ${_VIRTUAL_ENV}/bin/activate
    ${PIP_INSTALL} --upgrade -e ${DOTFILES_REPO_DEST_PATH}
}

dotfiles_install_bootstrap_user() {
    #TODO: subshell
    deactivate_virtualenv
    ${PIP_INSTALL_USER} -e ${DOTFILES_REPO_DEST_PATH}
    cd ${DOTFILES_REPO_DEST_PATH} && bash ./scripts/bootstrap_dotfiles.sh -S
}

dotfiles_install_boostrap_env() {
>>>>>>> 11c74858
    # Upgrade system pip
    #pip_bootstrap_pip
    ###pip_upgrade_local_pip
    #pip_upgrade_system_pip
    #pip_upgrade_system_setuptools

    deactivate_virtualenv

    # Install virtualenv and virtualenvwrapper into ~/.local/bin/
    pip_install_virtualenv
    pip_install_virtualenvwrapper

    dotfiles_setup_virtualenvwrapper

}

dotfiles_upgrade() {
    ## clone and/or pull and update dotfiles and dotvim; then install dotfiles

    # Clone the dotfiles repository
    clone_dotfiles_repo

    # Clone the dotvim repository
    clone_dotvim_repo

    # Install dotfiles into ${HOME}
    dotfiles_install_bootstrap

    # Install dotfiles into ~/.local/
    #(dotfiles_install_bootstrap_user)

}

dotfiles_install() {
    ## Install the dotfiles

    # install and configure virtualenv and virtualenvwrapper
    dotfiles_install_boostrap_env
<<<<<<< HEAD

    if [ -r "$SETUP_PY_OPTS" ]; then
        # create or activate $_VIRTUAL_ENV
        create_virtualenv #  ${VIRTUAL_ENV_NAME}
    fi

=======

    # create or activate $_VIRTUAL_ENV
    create_virtualenv #  ${VIRTUAL_ENV_NAME}

>>>>>>> 11c74858
    ## Clone and/or pull and update dotfiles and dotvim; then install dotfiles
    dotfiles_upgrade

    # Symlink dotfiles into ${HOME}
    dotfiles_symlink_all
<<<<<<< HEAD
}

dotfiles_install_requirements() {
    ## Install all pip requirements
    ${PIP_INSTALL} -r ${DOTFILES_REPO_DEST_PATH}/requirements-all.txt
}


pip_upgrade_system_setuptools() {
    ## Upgrade setuptools with pip
    sudo pip install --upgrade setuptools
}

pip_upgrade_system_pip() {
    ## Upgrade system pip with pip (careful)
    sudo pip install --upgrade pip
}

pip_upgrade_local_pip() {
    ## Upgrade pip with pip (does not work)
    ${PIP_INSTALL_USER} --force-reinstall --upgrade pip  # seems to error out
}

pip_bootstrap_pip() {
    ## Install pip (and setuptools)
=======
}

dotfiles_install_requirements() {
    ${PIP_INSTALL} -r ${DOTFILES_REPO_DEST_PATH}/requirements-all.txt
}


pip_upgrade_system_setuptools(){
    sudo pip install --upgrade setuptools
}

pip_upgrade_system_pip(){
    sudo pip install --upgrade pip
}

pip_upgrade_local_pip(){
    ${PIP_INSTALL_USER} --force-reinstall --upgrade pip  # seems to error out
}

pip_bootstrap_pip() {
    # Install pip (and setuptools)
>>>>>>> 11c74858
    wget --continue https://bootstrap.pypa.io/get-pip.py
    python get-pip.py $SETUP_PY_OPTS
}

bootstrap_setuptools() {
<<<<<<< HEAD
    ## Install setuptools
=======
# Install setuptools
>>>>>>> 11c74858
    wget --continue https://bootstrap.pypa.io/ez_setup.py
    python ez_setup.py $SETUP_PY_OPTS
}


pip_install_virtualenv() {
<<<<<<< HEAD
    ## Install virtualenv
=======
>>>>>>> 11c74858
    ${PIP_INSTALL} --upgrade --no-use-wheel virtualenv
}

pip_install_virtualenvwrapper() {
<<<<<<< HEAD
    ## Install virtualenvwrapper
=======
>>>>>>> 11c74858
    ${PIP_INSTALL} --upgrade --no-use-wheel virtualenvwrapper
}


<<<<<<< HEAD
dotfiles_setup_virtualenvwrapper() {
    ## source virtualenvwrapper[_lazy].sh from $PATH

    VIRTUALENVWRAPPER_SH_NAME="virtualenvwrapper.sh"
    #VIRTUALENVWRAPPER_SH_NAME="virtualenvwrapper_lazy.sh

    VIRTUALENVWRAPPER_SH=$(which ${VIRTUALENVWRAPPER_SH_NAME})
=======
pip_setup_virtualenvwrapper(){
    VIRTUALENVWRAPPER_SH_NAME="virtualenvwrapper.sh"
    #VIRTUALENVWRAPPER_SH_NAME="virtualenvwrapper_lazy.sh

    VIRTUALENVWRAPPER_SH=$(which virtualenvwrapper.sh)
>>>>>>> 11c74858
    #VIRTUALENVWRAPPER_SH="${HOME}/.local/bin/${VIRTUALENVWRAPPER_SH_NAME}"

    if [[ -f ${VIRTUALENVWRAPPER_SH} ]]; then
        source ${VIRTUALENVWRAPPER_SH}
    else
        echo "404: VIRTUALENVWRAPPER_SH=${VIRTUALENVWRAPPER_SH}"
    fi
    # TODO: check .bashrc.venv.sh for .local/bin path lookup
}


<<<<<<< HEAD
dotfiles_bootstrap_usage() {
    ## print usage information
=======


dotfiles_bootstrap_usage() {
>>>>>>> 11c74858
    echo "## dotfiles_bootstrap -- a shell wrapper for cloning and installing"

    echo "## Usage: $(basename ${0}) <actions> <options>";
    echo "#"
    echo "## Actions"
    echo "#  -I   --  install the dotfiles";
    echo "#  -S   --  symlink dotfiles into place";
    echo "#  -U   --  update and upgrade dotfiles";
    echo "#  -R   --  pip install -r requirements-all.txt"
    echo "#  -G   --  install gitflow and hubflow"
    echo "#  -C   --  check"
    echo "#  -h   --  print this help message"
    echo "#"
    echo "## Options"
    echo "#  -u   --  pip install --user (modified for other actions)"
    echo "#  -d   --  show debugging info (set -x)"
    exit;
}


dotfiles_bootstrap_main () {
<<<<<<< HEAD
    ## parse opts, set flags, and run commands
=======
>>>>>>> 11c74858
    while getopts "uISURGCdh" o; do
        case "${o}" in
            u)
                u=${OPTARG};
                export PIP_INSTALL="${PIP_INSTALL_USER}"
                export SETUP_PY_OPTS="${SETUP_PY_OPTS_USER}"
                ;;
            I)
                I=${OPTARG};
                DO_INSTALL="true"
                ;;
            S)
                S=${OPTARG};
                DO_SYMLINK="true"
                ;;
            U)
                U=${OPTARG};
                DO_UPGRADE="true"
                DO_SYMLINK="true"
                ;;
            R)
                R=${OPTARG};
                DO_PIP_REQUIREMENTS="true"
                ;;
            G)
                G=${OPTARG};
                DO_GIT_REQUIREMENTS="true"
<<<<<<< HEAD
                ;;
            C)
                C=${OPTARG};
                DO_CHECK="true"
                ;;
=======
                ;;
            C)
                C=${OPTARG};
                DO_CHECK="true"
                ;;
>>>>>>> 11c74858
            d)
                d=${OPTARG};
                DEBUG_BOOTSTRAP="true"
                ;;
            h|*)
                dotfiles_bootstrap_usage;
                exit
                ;;
        esac
    done
<<<<<<< HEAD
=======

    if [ -n "$DEBUG_BOOTSTRAP" ]; then
        set -x
        set -v
    fi

    if [ -n "$DO_CHECK" ]; then
        dotfiles_check_deps;
    fi
    if [ -n "$DO_INSTALL" ]; then
        dotfiles_install;
    fi
    if [ -n "$DO_UPGRADE" ]; then
        dotfiles_upgrade;
    fi
    if [ -n "$DO_SYMLINK" ]; then
        dotfiles_symlink_all;
    fi
    if [ -n "$DO_PIP_REQUIREMENTS" ]; then
        dotfiles_install_requirements
    fi
    if [ -n "$DO_GIT_REQUIREMENTS" ]; then
        install_gitflow;
        install_hubflow;
    fi

}
>>>>>>> 11c74858

    if [ -n "$DEBUG_BOOTSTRAP" ]; then
        set -x
        set -v
    fi

    if [ -n "$DO_CHECK" ]; then
        dotfiles_check_deps;
    fi
    if [ -n "$DO_INSTALL" ]; then
        dotfiles_install;
    fi
    if [ -n "$DO_UPGRADE" ]; then
        dotfiles_upgrade;
    fi
    if [ -n "$DO_SYMLINK" ]; then
        dotfiles_symlink_all;
    fi
    if [ -n "$DO_PIP_REQUIREMENTS" ]; then
        dotfiles_install_requirements
    fi
    if [ -n "$DO_GIT_REQUIREMENTS" ]; then
        install_gitflow;
        install_hubflow;
    fi
    if [ -n "$DO_CHECK" ]; then
        dotfiles_check_deps
    fi

}

## execute main if called as a script
## (e.g. not with `source`)
if [[ "$BASH_SOURCE" == $0 ]]; then
    dotfiles_bootstrap_main $@
fi
<|MERGE_RESOLUTION|>--- conflicted
+++ resolved
@@ -33,11 +33,14 @@
 
 ## Venv
 VIRTUAL_ENV_NAME="dotfiles"
-<<<<<<< HEAD
-__DOTFILES="${HOME}/.dotfiles"
-=======
 __DOTFILES=${HOME}/.dotfiles
->>>>>>> 11c74858
+
+## Virtualenv
+_VIRTUAL_ENV="${WORKON_HOME}/${VIRTUAL_ENV_NAME}"
+
+## Venv
+VIRTUAL_ENV_NAME="dotfiles"
+__DOTFILES=${HOME}/.dotfiles
 
 ## Virtualenv
 _VIRTUAL_ENV="${WORKON_HOME}/${VIRTUAL_ENV_NAME}"
@@ -64,10 +67,7 @@
 fi
 
 dotfiles_check_deps() {
-<<<<<<< HEAD
     ## Check paths for project dependencies
-=======
->>>>>>> 11c74858
     set -x
     which bash
     which python
@@ -77,11 +77,8 @@
     which git-hf
     which hg
     which pip
-<<<<<<< HEAD
     which virtualenv
     which virtualenvwrapper.sh
-=======
->>>>>>> 11c74858
     which dotfiles && dotfiles --help
 }
 
@@ -98,23 +95,15 @@
     pwd && \
     hg log \
         --pager never \
-<<<<<<< HEAD
         -r $(hg id -i | cut -f1 -d'+') \
         --template '{date|isodate} {date|age} {node|short} {branch} {tags} {bookmarks} {desc|firstline} [{author|user}]\n' && \
-=======
-        -r $(hg id -n | cut -f1 -d'+') \
-        -T '{date|isodate} {date|age} {node|short} {branch} {tags} {bookmarks} {desc|firstline} [{author|user}]\n' && \
->>>>>>> 11c74858
     hg id && \
     hg branch -v && \
     hg paths
 }
 
 show_status() {
-<<<<<<< HEAD
     ## show status for a (.hg or .git) repository
-=======
->>>>>>> 11c74858
     dir=${1:-$(pwd)}
     if [[ -d "${dir}/.hg" ]]; then
         hg_status
@@ -125,10 +114,6 @@
     fi
 }
 
-<<<<<<< HEAD
-=======
-
->>>>>>> 11c74858
 clone_or_update() {
     # clone or pull and update (git or hg, git by default)
     url=$1
@@ -138,11 +123,7 @@
     if [[ -d "${dest}/.git" ]]; then
         echo "## pulling from ${url} ---> ${dest}"
         (cd $dest && \
-<<<<<<< HEAD
             git_status && \
-=======
-            show_status && \
->>>>>>> 11c74858
             git pull "$url" && \
             git checkout "$rev" && \
             git_status);
@@ -150,11 +131,7 @@
         default_path=$(cd $dest && hg paths | grep default) 
         echo "## pulling from ${default_path} ---> ${dest}"
         (cd $dest && \
-<<<<<<< HEAD
             hg_status && \
-=======
-            show_status && \
->>>>>>> 11c74858
             hg pull && \
             hg update -r "$rev" && \
             hg_status);
@@ -167,13 +144,8 @@
 }
 
 
-<<<<<<< HEAD
 clone_dotfiles_repo() {
     # clone or pull and update dotfiles_repo; then create symlinks
-=======
-clone_dotfiles_repo(){
-    # clone or pull and update (git or hg, git by default)
->>>>>>> 11c74858
     url=$DOTFILES_GIT_REPO_URL
     rev=${DOTFILES_REPO_REV:-"master"}  # tip, master
     dest=$DOTFILES_REPO_DEST_PATH
@@ -184,12 +156,7 @@
 }
 
 
-<<<<<<< HEAD
-clone_dotvim_repo() {
-    # clone or pull and update dotvim_repo
-=======
 clone_dotvim_repo(){
->>>>>>> 11c74858
     url=$DOTVIM_HG_REPO_URL
     rev=${DOTVIM_REPO_REV:-"master"}  # tip, master
     dest=$DOTVIM_REPO_DEST_PATH
@@ -197,18 +164,13 @@
     clone_or_update "${url}" "${rev}" "${dest}"
 }
 
-<<<<<<< HEAD
 install_gitflow() {
     ## Install gitflow git workflow [git flow help]
-=======
-install_gitflow(){
->>>>>>> 11c74858
     url="https://github.com/nvie/gitflow"
     rev="master"
     dest="${__DOTFILES}/src/gitflow"
 
     clone_or_update "${url}" "${rev}" "${dest}"
-<<<<<<< HEAD
 
     INSTALL_PREFIX="${HOME}/.local/bin" bash ${dest}/contrib/gitflow-installer.sh
 }
@@ -226,23 +188,6 @@
 
 get_md5sums() {
     ## Get md5sums for a path or directory
-=======
-
-    INSTALL_PREFIX="${HOME}/.local/bin" bash ${dest}/contrib/gitflow-installer.sh
-}
-
-install_hubflow(){
-    url="https://github.com/datasift/hubflow"
-    rev="master"
-    dest="${__DOTFILES}/src/hubflow"
-
-    clone_or_update "${url}" "${rev}" "${dest}"
-
-    INSTALL_PREFIX="${HOME}/.local/bin" bash ${dest}/install.sh
-}
-
-get_md5sums() {
->>>>>>> 11c74858
     path=${1}
 
     if [[ -d  "$path" ]]; then
@@ -260,23 +205,12 @@
     fi
 }
 
-<<<<<<< HEAD
 backup_and_symlink() {
     ## Create symlink at $dest, pointing to $src
-=======
-backup_and_symlink(){
->>>>>>> 11c74858
     # Args:
     #  filename: basename of file
     #  dest: location of symlink
     #  src: where symlink will point
-<<<<<<< HEAD
-=======
-
-    # no trailing slashes
-    # TODO: test this
-
->>>>>>> 11c74858
     filename=${1}
     dest=${2:-"${HOME}/${filename}"}
     src=${3:-"${__DOTFILES}/etc/${filename}"}
@@ -389,11 +323,7 @@
         ${HOME}/.local/share/applications/mimeapps.list
 }
 
-<<<<<<< HEAD
 symlink_i3() {
-=======
-symlink_i3(){
->>>>>>> 11c74858
     backup_and_symlink .i3/
 }
 
@@ -434,10 +364,7 @@
 ## end /symlinks
 
 dotfiles_symlink_all() {
-<<<<<<< HEAD
     ## Create symlinks
-=======
->>>>>>> 11c74858
     symlink_home_dotfiles
 
     symlink_inputrc
@@ -464,18 +391,12 @@
 
 }
 
-<<<<<<< HEAD
 create_virtualenv() {
     ## create a new virtualenv 
-=======
-#TODO: virtualenv_create
-create_virtualenv() {
->>>>>>> 11c74858
     _virtual_env=$_VIRTUAL_ENV
     VENVWRAPPER=$(which virtualenvwrapper.sh)
 
     if [[ -x "${VENVWRAPPER}" ]]; then
-<<<<<<< HEAD
         dotfiles_setup_virtualenvwrapper
         source $VENVWRAPPER
 
@@ -484,16 +405,6 @@
     elif [[ -f "${_virtual_env}/bin/activate" ]]; then
         # Create a new virtualenv
         source ${_virtual_env}/bin/activate
-=======
-        source $VENVWRAPPER
-    fi
-    # Create a new virtualenv
-    if [[ -f "${_virtual_env}/bin/activate" ]]; then
-        source ${_virtual_env}/bin/activate
-    else
-        mkvirtualenv ${VIRTUAL_ENV_NAME}
-        workon ${VIRTUAL_ENV_NAME}
->>>>>>> 11c74858
     fi
 }
 
@@ -505,7 +416,6 @@
 }
 
 dotfiles_install_bootstrap() {
-<<<<<<< HEAD
     ## pip install --upgrade --editable and create symlinks
 
     if [ -z "$SETUP_PY_OPTS" ]; then
@@ -531,20 +441,6 @@
 dotfiles_install_boostrap_env() {
     ## Setup system dependencies
 
-=======
-    source ${_VIRTUAL_ENV}/bin/activate
-    ${PIP_INSTALL} --upgrade -e ${DOTFILES_REPO_DEST_PATH}
-}
-
-dotfiles_install_bootstrap_user() {
-    #TODO: subshell
-    deactivate_virtualenv
-    ${PIP_INSTALL_USER} -e ${DOTFILES_REPO_DEST_PATH}
-    cd ${DOTFILES_REPO_DEST_PATH} && bash ./scripts/bootstrap_dotfiles.sh -S
-}
-
-dotfiles_install_boostrap_env() {
->>>>>>> 11c74858
     # Upgrade system pip
     #pip_bootstrap_pip
     ###pip_upgrade_local_pip
@@ -583,25 +479,17 @@
 
     # install and configure virtualenv and virtualenvwrapper
     dotfiles_install_boostrap_env
-<<<<<<< HEAD
 
     if [ -r "$SETUP_PY_OPTS" ]; then
         # create or activate $_VIRTUAL_ENV
         create_virtualenv #  ${VIRTUAL_ENV_NAME}
     fi
 
-=======
-
-    # create or activate $_VIRTUAL_ENV
-    create_virtualenv #  ${VIRTUAL_ENV_NAME}
-
->>>>>>> 11c74858
     ## Clone and/or pull and update dotfiles and dotvim; then install dotfiles
     dotfiles_upgrade
 
     # Symlink dotfiles into ${HOME}
     dotfiles_symlink_all
-<<<<<<< HEAD
 }
 
 dotfiles_install_requirements() {
@@ -627,62 +515,28 @@
 
 pip_bootstrap_pip() {
     ## Install pip (and setuptools)
-=======
-}
-
-dotfiles_install_requirements() {
-    ${PIP_INSTALL} -r ${DOTFILES_REPO_DEST_PATH}/requirements-all.txt
-}
-
-
-pip_upgrade_system_setuptools(){
-    sudo pip install --upgrade setuptools
-}
-
-pip_upgrade_system_pip(){
-    sudo pip install --upgrade pip
-}
-
-pip_upgrade_local_pip(){
-    ${PIP_INSTALL_USER} --force-reinstall --upgrade pip  # seems to error out
-}
-
-pip_bootstrap_pip() {
-    # Install pip (and setuptools)
->>>>>>> 11c74858
     wget --continue https://bootstrap.pypa.io/get-pip.py
     python get-pip.py $SETUP_PY_OPTS
 }
 
 bootstrap_setuptools() {
-<<<<<<< HEAD
     ## Install setuptools
-=======
-# Install setuptools
->>>>>>> 11c74858
     wget --continue https://bootstrap.pypa.io/ez_setup.py
     python ez_setup.py $SETUP_PY_OPTS
 }
 
 
 pip_install_virtualenv() {
-<<<<<<< HEAD
     ## Install virtualenv
-=======
->>>>>>> 11c74858
     ${PIP_INSTALL} --upgrade --no-use-wheel virtualenv
 }
 
 pip_install_virtualenvwrapper() {
-<<<<<<< HEAD
     ## Install virtualenvwrapper
-=======
->>>>>>> 11c74858
     ${PIP_INSTALL} --upgrade --no-use-wheel virtualenvwrapper
 }
 
 
-<<<<<<< HEAD
 dotfiles_setup_virtualenvwrapper() {
     ## source virtualenvwrapper[_lazy].sh from $PATH
 
@@ -690,13 +544,6 @@
     #VIRTUALENVWRAPPER_SH_NAME="virtualenvwrapper_lazy.sh
 
     VIRTUALENVWRAPPER_SH=$(which ${VIRTUALENVWRAPPER_SH_NAME})
-=======
-pip_setup_virtualenvwrapper(){
-    VIRTUALENVWRAPPER_SH_NAME="virtualenvwrapper.sh"
-    #VIRTUALENVWRAPPER_SH_NAME="virtualenvwrapper_lazy.sh
-
-    VIRTUALENVWRAPPER_SH=$(which virtualenvwrapper.sh)
->>>>>>> 11c74858
     #VIRTUALENVWRAPPER_SH="${HOME}/.local/bin/${VIRTUALENVWRAPPER_SH_NAME}"
 
     if [[ -f ${VIRTUALENVWRAPPER_SH} ]]; then
@@ -708,14 +555,8 @@
 }
 
 
-<<<<<<< HEAD
 dotfiles_bootstrap_usage() {
     ## print usage information
-=======
-
-
-dotfiles_bootstrap_usage() {
->>>>>>> 11c74858
     echo "## dotfiles_bootstrap -- a shell wrapper for cloning and installing"
 
     echo "## Usage: $(basename ${0}) <actions> <options>";
@@ -737,10 +578,7 @@
 
 
 dotfiles_bootstrap_main () {
-<<<<<<< HEAD
     ## parse opts, set flags, and run commands
-=======
->>>>>>> 11c74858
     while getopts "uISURGCdh" o; do
         case "${o}" in
             u)
@@ -768,19 +606,11 @@
             G)
                 G=${OPTARG};
                 DO_GIT_REQUIREMENTS="true"
-<<<<<<< HEAD
                 ;;
             C)
                 C=${OPTARG};
                 DO_CHECK="true"
                 ;;
-=======
-                ;;
-            C)
-                C=${OPTARG};
-                DO_CHECK="true"
-                ;;
->>>>>>> 11c74858
             d)
                 d=${OPTARG};
                 DEBUG_BOOTSTRAP="true"
@@ -791,36 +621,6 @@
                 ;;
         esac
     done
-<<<<<<< HEAD
-=======
-
-    if [ -n "$DEBUG_BOOTSTRAP" ]; then
-        set -x
-        set -v
-    fi
-
-    if [ -n "$DO_CHECK" ]; then
-        dotfiles_check_deps;
-    fi
-    if [ -n "$DO_INSTALL" ]; then
-        dotfiles_install;
-    fi
-    if [ -n "$DO_UPGRADE" ]; then
-        dotfiles_upgrade;
-    fi
-    if [ -n "$DO_SYMLINK" ]; then
-        dotfiles_symlink_all;
-    fi
-    if [ -n "$DO_PIP_REQUIREMENTS" ]; then
-        dotfiles_install_requirements
-    fi
-    if [ -n "$DO_GIT_REQUIREMENTS" ]; then
-        install_gitflow;
-        install_hubflow;
-    fi
-
-}
->>>>>>> 11c74858
 
     if [ -n "$DEBUG_BOOTSTRAP" ]; then
         set -x
