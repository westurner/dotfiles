#!/bin/bash
## ssh-add-keys.sh
#
#  ssh-add sets of keys (defined as constants within this script)
#
#  ~/.ssh/<domain>/*.key
#  ln -s ~/.ssh/id_ecdsa ~/.ssh/github.com/id_ecdsa.key

shell_escape_number() {
    ## shell_escape_number() -- escape potential single quotes in a number
    #   $1 (strtoescape) -- number/string to escape the single quotes of
    #   XXX TODO TEST
    numtoescape=${1}
    output="$(echo "${numtoescape}" | sed "s,','\"'\"',g")"
    echo ""${output}""
}

shell_escape_single() {
    ## shell_escape_single() -- escape single quotes and wrap in single quotes
    #   $1 (strtoescape) -- string to escape ' and wrap in single quotes
    #   XXX TODO TEST
    strtoescape=${1}
    output="$(echo "${strtoescape}" | sed "s,','\"'\"',g")"
    echo "'"${output}"'"
}

function ssh_agent {
    ## ssh_agent() -- start ssh-agent (restart if -n $1)
    #   $1 (restart) -- if true, restart w/ 'ssh-agent -k' before $(`eval`)
    restart="${1}"
    if [[ "${SSH_AGENT_PID}" == "" ]]; then
        local output="$(set -x; ssh-agent)"
        # EVAL
        eval "${output}"
    else
        if [[ "${restart}" == '-k' ]]; then
            echo "Restarting ssh-agent..." >&2
            local output="$(set -x; ssh-agent -k)"
            echo "${output}" >&2
            local output="$(ssh-agent)"
            # EVAL
            eval "${output}"
        fi
    fi
    ssh_agent_status
}

function ssh_agent_env {
    ## ssh_agent_env() -- echo SSH_AUTH_SOCK and SSH_AGENT_PID
    echo "SSH_AUTH_SOCK=$(shell_escape_single "${SSH_AUTH_SOCK}")"
    echo "SSH_AGENT_PID=$(shell_escape_number "${SSH_AGENT_PID}")"
}

function ssh_agent_status {
    ## ssh_agent_status() -- echo SSH_AUTH_SOCK and SSH_AGENT_PID
    ssh_agent_env
    #ssh_agent_list_key_fingerprints
    #ssh_agent_list_key_params
}

function ssh_agent_status_all {
    ## ssh_agent_status_all() -- echo SSH_ vars, print key info
    #                           (fingerprints, params)
    ssh_agent_env
    ssh_agent_list_key_fingerprints
    ssh_agent_list_key_params
}

function ssh_agent_list_key_fingerprints {
    ## ssh_agent_list_key_fingerprints() -- `ssh-add -l`
    (set -x; ssh-add -l)
}

function ssh_agent_list_key_params {
    ## ssh_agent_list_key_fingerprints() -- `ssh-add -L`
    (set -x; ssh-add -L)
}

function ssh_add {
    ## ssh_add() -- `ssh-add ${@}`
    (set -x; ssh-add "${@}")
}

function ls_ssh_keys {
    ## ls_ssh_keys()                -- list ssh keys in path $1
    function _ls_ssh_keys {
        local path="${1:-"."}"
        find "${path}" -maxdepth 1 -type f \
            | file -F $'\0' \
            | grep 'private key$' \
            | cut -f0 -d "$'\0'"
    }
    (set -x; ls_ssh_keys ${@})
}


### ./constants

function ssh_add_keys__local {
    ## ssh_add_keys__bitbucket()    -- add keys for local
    ssh_add ~/.ssh/keys/local/*.key
}

function ssh_add_keys__github {
    ## ssh_add_keys__bitbucket()    -- add keys for github.com
    ssh_add ~/.ssh/keys/github.com/*.key
}

function ssh_add_keys__bitbucket {
    ## ssh_add_keys__bitbucket()    -- add keys for bitbucket.org
    ssh_add ~/.ssh/keys/bitbucket.org/*.key
}

function ssh_add_keys_all {
    ## ssh_add_keys_all() -- add each key [and prompt for passphrase]
    ssh_add_keys__github
    ssh_add_keys__bitbucket
    ssh_add_keys__local
}

### ./constants

function ssh_add_keys_help {
    ## ssh_add_keys_help() -- print help for the ssh-add-keys script
    local scriptname="$(basename "${0}")"
    echo "${scriptname} [-h] [-a|--all] [-s|--status] [-e|--env] [-l] [-L]"
    echo ""
    echo "  -a|--all|all       -- ssh-add each key"
    echo "     gh|github"
    echo "     bb|bitbucket"
    echo "     local"
    echo ""
    echo "  -s|--status|status -- print env vars, list keys, list key params"
    echo "    -e|--env|env     -- print SSH_AUTH_SOCK and SSH_AGENT_PID"
    echo "    -l               -- list key fingerprints (ssh-add -l)"
    echo "    -L               -- list key params (ssh-add -L)"
    echo ""
    echo "  ssh-keygen"
    echo "    keygen:domain.tld/user+key    -- generate a key"
    echo "    keygengh:user+key             -- generate a key for gh|github"
    echo "    keygenbb:user+key             -- generate a key for bb|bitbucket"
    echo ""

    echo "  -h|--help|help     -- print this help"
    echo ""
}

function _debug {
    ## _debug()  -- echo "## ${@}" >&2
    echo "## ${@}" >&2
}

function ssh_add_keys {
    ## ssh_add_keys()  -- ssh_add_keys main function (help, args, tasks)
    local _args=${@}
<<<<<<< HEAD
    if [[ "${@}" == "" ]]; then
=======
    local _argstr="${@}"
    if [ -z "${_argstr}" ]; then
>>>>>>> 0cf90546
        ssh_add_keys_help
        exit
    fi

    local _ssh_add_keys_help=
    local _ssh_add_keys_run_tests=
    local _ssh_add_keys_all=
    local _ssh_add_keys__github=
    local _ssh_add_keys__bitbucket=
    local _ssh_add_keys__local=
    local _ssh_agent_status=
    local _ssh_agent_list_key_fingerprints=
    local _ssh_agent_list_key_params=
    local _ssh_keygen__default=
    local _ssh_keygen__github=
    local _ssh_keygen__bitbucket=
    local _ssh_keygen__local=

    local i=-1;
    for arg in ${@}; do
        ((i+=1))
        case "${arg}" in
            -h|--help|help)
                shift
                ssh_add_keys_help
                ;;
            -a|--all|all)
                shift
                _ssh_add_keys_all=1
                ;;

            -e|--env|env)
                shift
                _ssh_agent_status=1
                ;;
            -s|--status|status)
                shift
                _ssh_agent_status_all=1
                ;;
            -l)
                shift
                _ssh_agent_list_key_fingerprints=1
                ;;
            -L)
                shift
                _ssh_agent_list_key_params=1;
                ;;
            -t)
                shift
                _ssh_add_keys_run_tests=1;
                ;;

            gh|github)
                shift
                _ssh_add_keys__github=1
                ;;
            bb|bitbucket)
                shift
                _ssh_add_keys__bitbucket=1
                ;;
            local)
                shift
                _ssh_add_keys__local=1
                ;;

            pwd)
                shift
                make -C "${__DOTFILES}" pwd 2>/dev/null &
                ;;

            keygen*)  # keygen123:domain.tld/user+keyname
                shift
                # _keygensuffix='123'
                local _keygensuffix=$(echo "${arg}" \
                    | sed 's/^keygen\(.*\)\:\(.*\)/\1/')
                # _keygenargs='domain.tld/user+keyname'
                local _keygenargs=$(echo "${arg}" \
                    | sed 's/^keygen\(.*\)\:\(.*\)/\2/')

                if [ -z "${_keygenargs}" ]; then
                    echo "specify a _namekey like keygen:domain.tld/user+keyname"
                    return 1
                fi
                if [ -z "${_keygensuffix}" ]; then
                    _ssh_keygen__default=1
                else
                    case "${_keygensuffix}" in
                        gh|github)
                            _ssh_keygen__github=1
                            ;;
                        bb|bitbucket)
                            _ssh_keygen__bitbucket=1
                            ;;
                        local)
                            _ssh_keygen__local=1
                            ;;
                        *)
                            echo "${_keygensuffix} unsupported"
                            return 1
                            ;;
                    esac
                fi
                ;;
            *)
                otherargs=(${otherargs[@]} "${arg}")
                ;;
        esac
    done

    if [ -n "${_ssh_add_keys_run_tests}" ]; then
        ssh_add_keys_run_tests
    fi

    if [ -n "${_ssh_keygen__default}" ]; then
        _ssh_keygen__default ${_keygenargs[@]}
    fi
    if [ -n "${_ssh_keygen__github}" ]; then
        _ssh_keygen__github ${_keygenargs[@]}
    fi
    if [ -n "${_ssh_keygen__bitbucket}" ]; then
        _ssh_keygen__bitbucket ${_keygenargs[@]}
    fi
    if [ -n "${_ssh_keygen__local}" ]; then
        _ssh_keygen__local ${_keygenargs[@]}
    fi

    local -a _opts_add_all=(
        $_ssh_add_keys_all
        $_ssh_add_keys__github
        $_ssh_add_keys__bitbucket
        $_ssh_add_keys__local
    )

    if [ -n "${_opts_add_all[@]}" ]; then
        if [ -n "${_ssh_agent_list_key_fingerprints}" ] || \
            [ -n "${_ssh_agent_list_key_params}" ]; then
            echo "# before"
            local _key_fingerprints_before=0
            local _key_fingerprints_after=
            local _key_params_before=0
            local _key_params_after=
            if [ -n "${_ssh_agent_list_key_fingerprints}" ]; then
                _key_fingerprints_before=$(ssh_agent_list_key_fingerprints)
                echo "${_key_fingerprints_before}"
            fi
            if [ -n "${_ssh_agent_list_key_params}" ]; then
                _key_params_before=$(ssh_agent_list_key_params)
                echo "${_key_params_before}"
            fi
        fi
        test -n "${_ssh_add_keys_all}" && ssh_add_keys_all
        test -n "${_ssh_add_keys__github}" && ssh_add_keys__github
        test -n "${_ssh_add_keys__bitbucket}" && ssh_add_keys__bitbucket
        test -n "${_ssh_add_keys__local}" && ssh_add_keys__local
    fi
    if [ -n "${_ssh_agent_status}" ]; then
        ssh_agent_status
    fi
    if [ -n "${_ssh_agent_status_all}" ]; then
        ssh_agent_status_all
    fi
    if [ -n "${_ssh_agent_list_key_fingerprints}" ]; then
        _key_fingerprints_after="$(ssh_agent_list_key_fingerprints)"
        echo "${_key_fingerprints_after}"
        if [ -n "${_key_fingerprints_before}" ]; then
            diff -Naur \
                <(echo "${_key_fingerprints_before}") \
                <(echo "${_key_fingerprints_after}")
        fi
    fi
    if [ -n "${_ssh_agent_list_key_params}" ]; then
        _key_params_after="$(ssh_agent_list_key_params)"
        echo "${_key_params_after}"
        if [ -n "${_key_params_before}" ]; then
            diff -Naur \
                <(echo "${_key_params_before}") \
                <(echo "${_key_params_after}")
        fi
    fi
}

function prefix__iso8601datetime {
    ## prefix__iso8601datetime()    -- return {prefix}__{iso8601datetime}
    local _prefix="${1}"
    local _date=$(date +"%FT%T%z")
    local _prefixdate="${_prefix}__${_date}"
    echo "${_prefixdate}"
}

function _ssh_keygen__ {
    ## _ssh_keygen__()  -- generate an ssh key with ssh-keygen
    function _ssh_keygen___ {
        local _sshkeypath="${SSHKEYPATH:-"${HOME}/.ssh/keys"}"
        local _namekey="${1}"  # domain.tld/user+keyname
        shift
        local _keydir="$(dirname "${_namekey}")"
        local _keyname="$(basename "${_namekey}")"
        if [ -z "${_namekey}" ]; then
            echo "ERROR: ValueError: \$1 should be a namekey"
            echo ""
            ssh_add_keys_help
            return 2
        fi
        local _keytype="rsa"
        local i=-1
        local _args=( ${@} )
        local nextarg_i=
        for arg in ${@}; do
            (( i+=1 ))
            case "${arg}" in
                -t)
                    (( nextarg_i=i+1 ));
                    _keytype="${_args[$nextarg_i]}"
                    ;;
            esac
        done
        _keyname="$(prefix__iso8601datetime "${_keyname}")"
        _keyname__type="${_keyname}__id_${_keytype}"
        local _keypath="${_sshkeypath}/${_keydir}/${_keyname__type}"
        local _comment="${_keyname__type} (ssh-keygen ${@}) :key:"
        ssh-keygen -f "${_keypath}" -C "${_comment}" ${@}
    }
    (set -x; _ssh_keygen___ "${@}")
}

function _ssh_keygen__default {
    ## _ssh_keygen__default()  -- generate an ssh key (-t ecdsa)
    local _namekey="${1}"
    _ssh_keygen__ "${_namekey}" -t ecdsa
}

function _ssh_keygen__github {
    ## _ssh_keygen__github()  -- generate an ssh key for github (-t rsa)
    local _namekey="github.com/${1}__github.com"
    _ssh_keygen__ "${_namekey}" -t rsa -b 4096
}

function _ssh_keygen__bitbucket {
    ## _ssh_keygen__github()  -- generate an ssh key for bitbucket (-t rsa)
    local _namekey="bitbucket.org/${1}__bitbucket.org"
    _ssh_keygen__ "${_namekey}" -t rsa -b 4096
}

function _ssh_keygen__local {
    ## _ssh_keygen__github()  -- generate an ssh key for local (-t rsa)
    local _namekey="local/${1}__local"
    _ssh_keygen__ "${_namekey}" -t ecdsa
}

function ssh_add_keys_run_tests {
    ## ssh_add_keys_run_tests()     -- run tests
    #set -x
    _TEST__NAME=
    function test_start {
        export _TEST__NAME="${@}"
        # echo "# ${@}" >&2
    }

    function test_fail {
        local _test_name="${1:-"${_TEST__NAME}"}"
        shift
        local _msg="${@}"
        echo "# - [FAIL] ${_test_name} : ${_msg}" >&2
    }
    function test_pass {
        local _test_name="${1:-"${_TEST__NAME}"}"
        shift
        local _msg="${@}"
        echo "# - [PASS] ${_test_name} : ${_msg}" >&2
    }
    function test_eval {
        local _test_name="${1:-"${_expect_retcode}"}"

        local expect_retcode="${2:-0}"
        local retcode="${3:-${?}}" # TODO: doe this work?
        if [[ "${retcode}" != "${expect_retcode}" ]]; then
            test_fail "${_TEST__NAME}" \
                "retcode ${retcode} != ${expect_retcode}"
        else
            test_pass "${_TEST__NAME}" \
                "retcode ${retcode} == ${expect_retcode}"
        fi
    }

    test_start "ssh_add_keys_help"
    ssh_add_keys_help
    test_eval "ssh_add_keys_help"

    test_start "ssh_add_keys__-h"
    ssh_add_keys -h
    test_eval "ssh_agent_env"


    test_start "ssh_agent_env"
    ssh_agent_env
    test_eval "ssh_agent_env"

    test_start "ssh_add_keys__-e"
    ssh_add_keys -e
    test_eval "ssh_add_keys__-e"


    test_start "ssh_agent_status"
    ssh_agent_status
    test_eval "ssh_agent_status"

    test_start "ssh_add_keys__-s"
    ssh_add_keys -s
    test_eval "ssh_add_keys__-s"


    test_start "ssh_agent_status_all"
    ssh_agent_status_all
    # TODO ssh_add_keys --agent-status-all
    test_eval "ssh_agent_status_all"


    test_start "ssh_agent_list_key_fingerprints"
    ssh_agent_list_key_fingerprints
    test_eval "ssh_agent_list_key_fingerprints"

    test_start "ssh_agent_list_key_fingerprints__-l"
    ssh_add_keys -l
    test_eval "ssh_agent_list_key_fingerprints"


    test_start "ssh_agent_list_key_params"
    ssh_agent_list_key_params
    test_eval "ssh_agent_list_key_params"

    test_start "ssh_add_keys_-l"
    ssh_add_keys -L
    test_eval "ssh_add_keys_-l"


    #test_start "ssh_add_keys_all"
    #ssh_add_keys -a
    #test_eval "ssh_add_keys_all"

    #test_start "ssh_add_keys_all_list_fingerprints"
    #ssh_add_keys -a -l
    #test_eval "ssh_add_keys_all_list_fingerprints"

    #test_start "ssh_add_keys_all_list_params"
    #ssh_add_keys -a -l
    #test_eval "ssh_add_keys_all_list_params"

    #test_start "ssh_add_keys_all_list_fingerprints_and_params"
    #ssh_add_keys -a -l -L
    #test_eval "ssh_add_keys_all_list_fingerprints_and_params"
}

function ssh_add_keys__main {
    ## ssh_add_keys__main()     -- ssh-add_keys main function
    # echo '# ${@}='"$(shell_escape_single ${@})" >&2
    if [[ "${_logdest}" != "" ]]; then
        ssh_add_keys "${@}" | tee -a "${_logdest}"
    else
        ssh_add_keys "${@}"
    fi
}

if [ -n "${BASH_SOURCE}" ] && [ "${BASH_SOURCE}" == "${0}" ]; then
    ssh_add_keys__main "${@}"
    exit
fi<|MERGE_RESOLUTION|>--- conflicted
+++ resolved
@@ -153,12 +153,8 @@
 function ssh_add_keys {
     ## ssh_add_keys()  -- ssh_add_keys main function (help, args, tasks)
     local _args=${@}
-<<<<<<< HEAD
-    if [[ "${@}" == "" ]]; then
-=======
     local _argstr="${@}"
     if [ -z "${_argstr}" ]; then
->>>>>>> 0cf90546
         ssh_add_keys_help
         exit
     fi
