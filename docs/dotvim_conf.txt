   # etc/vim/vimrc
" .vimrc
" ==========
" ::
"   git clone https://github.com/westurner/dotvim
"   git clone ssh://git@github.com/westurner/dotvim
"   make help
"
" Vim Reference
" ---------------
"  %          --  current filename
"  %:p        --  current filepath
"  $VIMRUNTIME      --  /{colors,syntax,macros}
"  ListMappings     --  list commented mappings
"  :map             --  list actual mappings
"  :scriptnames     --  list scripts and plugins
"  :set             --  list all nondefault options
"  e <path>         --  open file
"  e <pa...><tab>   --  open file with wildmenu completion
"  \e [...] <enter> --  open file
"  :tabnew <path>   --  open file
"  :read filename|  --  insert filename at cursor
"  :read !cmd       --  insert cmd output at cursor
"  :%! [cmd]        --  buffer > stdin > [cmd] > stdout => buffer.replace
"
"  [n]G             --  goto line #
"  g <C-g>          --  whereami
"  u                --  undo
"  ^r               --  redo
"  :%s:\(.*\):+\1:g --  Regex
"
" Modes
"  i                --  insert
"  I                --  insert at beginning of line
"  a                --  append
"  A                --  append at end of line
"  v                --  visual
"  c-v              --  visual block
"  ;;               --  command
"  <Esc>            --  command
"
" Vim Marks
"  m[a-z]{1}        --  set mark
"  `[a-z]{1}        --  goto mark
"  '[a-z]{1}        --  goto mark
"
" Macros
"  q[a-z]{1}        --  start recording
"  q                --  stop recording
"  @[a-z]{1}        --  replay macro
"  @@               --  repeat macro
"  q2<seq><esc>q;@2 --  record macro to 2 and repeat
"
" Searching
"  /<pattern>       --  search for term
"  *                --  search for term under cursor next
"  n                --  next search ocurrence
"  #                --  search for term under cursor previous
"  N                --  previous search ocurrence
"
"  :[l][vim]grep <pattern> <file>
"
"  :cl   :ll        --  list list
"  :copen :lopen    --  open list
"  :cw   :lw        --  toggle show list
"  :ccl[ose] :lcl   --  close list
"  :cn   :ln        --  next <Enter>
"  :cp   :lp        --  prev <Enter>
"  :cc!  :lc [nr]   --  jump to [nr]
"  :cfir :cla       --  first, last
"
" Yanking and Pasting
"  y[a-z]           --  yank to buffer [a-z]
"  p[a-z]           --  paste from buffer [a-z]
"  ]p               --  paste to level
"
" Indenting/Shifting Blocks
"  [n]<             --  shift block left
"  [n]>             --  shift block right
"
"
" Folding
"  :help Fold       --  also usr_28
"  :set nofen       --  stop folding
"  zf               --  create fold
"  zo               --  fold open
"  zO               --  fold open recursive
"  zc               --  fold close
"  zC               --  fold close recursive
"  zx               --  undo manual fold actions
"  zX               --  undo manual fold actions and recompute
"  zM               --  fold close all but current (focus)
"  zR               --  fold open all (review)
"
"  :Voom [format]   --  open VOom outline sidebar
"  <leader> t       --  :TagBarToggle " outline sidebar
"
" Etiquette
"  <leader> i       --  toggle unprintables
"  <leader> sd      --  toggle highlight EOL whitespace
"  <leader> sc      --  clear highlighting
"
" set window title to vim title (display full path)
" print the document path
"
"  :ListMappings    --  list .vimrc mapping comments (n(next) and p(rev))
"  <space> -- <leader>
"  ,    --  <leader> == <comma>
"  ;;   --  <esc> == double semicolon
"  jk   --  <esc>
"  98   --  <esc> == 98
"  :;   --  <esc> == colon semicolon
"  :;   --  <esc> == colon semicolon
" Quickfix
"  <leader> q               --  toggle quicklist
"  <leader> n               --  next quicklist item
"  <leader> l               --  toggle location list
" Workaround vim lp:#572863
" Code Folding
" UTF-8
" TODO XXX
" Code Indenting
" Searching
"  set colorcolumn=0    --  clear color column
" Turn Off Visual Bell
" WildMenu
" Spell Checking
"  <leader> sp           --  toggle spellcheck
"  shift-<enter>        --  insert new line w/o changing mode
    " no error bells
    " Jump to last position
    " remove trailing whitespace
    " filetype extensions
    "    if &previewwindow
    "        exec 'setlocal winheight='.&previewheight
    "    endif
    " Auto completion
    "  CTRL-<space>     --  autocomplete menu
    "  CTRL-<tab>       --  autocomplete menu
    " close vim if the only window left open is a NERDTree
    " Open NERDTree automatically if no files were specified
" Drag and Drop
"   :help drag-n-drop
"   shift-<drop>    --  cd to file's directory
"   ctrl-<drop>     --  split new window for file
"   <drop>          --  open file or paste path at cursor
" Fonts
"  :PatchFont      -- set the font
" GUI Menubar
"  :HideMenubar    -- hide GUI menubar
"  :ShowMenubar    -- show GUI menubar
"   :Set256         -- set 256 colors (for console vim)
"   :Set88          -- set 88 colors (for console vim)
" GUI
    "  Remove gui scrollbars
    "  ctrl-z   --  undo
    "  alt-z    --  undo
    "  ctrl-r   --  redo
    "  alt-r    --  redo
    "  ctrl-X   --  cut
    "  alt-x    --  cut
    "  ctrl-c   --  copy
    "  alt-c    --  copy
        " always call Set256.
        " if this causes problems with older terminals
        " :Set88
" autocmd! Syntax * syn match ExtraWhitespace /\s\+$\| \+\ze\t/
"  <leader> sd              --  match EOL whitespace
"  <leader> sc              --  clear search highlighting
"  ctrl-q       --  close
"  <leader> i   --  toggle show invisibles
"  ,cd          --  :cd %:p:h
"  T            --  wrap paragram
" Keep search matches in the middle of the window.
"  <leader> [    --  toggle cursorline and cursorcolumn
"  <leader> hm   --  set horizontal line mark
"  <leader> hv   --  set vertical column mark
"  <leader> c    --  clear virt marks
"  Tab          --  Indent Line
" map <Tab>         >gb
"  Shift-Tab    --  Dedent Line
"  ctrl-t       --  Indent Current Line
"  ctrl-d       --  Dedent Current Line
"  >            --  Visual Indent Block
"  <            --  visual dedent block
" Alternative using Tab/Shift-Tab (for gvim).
"  tab          --  shift right
"  Shift-tab    --  shift left
" vnoremap <Tab>    >gv
"  ctrl-f       --  find
"  ctrl-alt-A   --  copy all
" Paste
"  shift-insert --  paste
"  ctrl-S       --  Save
"  ctrl-Alt-W   --  Close
"  ctrl-Home    --  Goto line one
"  ctrl-End     --  Goto line :-1
" PgUp/PgDn
"  K    --  PageUp
"  J    --  PageDown
" Pgup/Down are actually 2*<c-U>
" Buffer Nav
"  ctrl-a       --  move to beginning of line (^)
"  ctrl-e       --  move to end of line ($)
" Window Nav        (window-move-cursor)
"  ctrl-j       --  cursor window down
"  ctrl-u       --  cursor window down
"  ctrl-k       --  cursor window up
"  ctrl-i       --  cursor window up
"  ctrl-l       --  cursor window right
"  ctrl-h       --  cursor window left
" Window Resize     (window-resize)
"  ctrl-w _     --  maximize window height
"  ctrw-w 1_    --  minimize window height
"  ctrl-w |     --  maximize window width
"  ctrl-w 1|    --  minimize window width
"  ctrl-w =     --  equalize window sizes
"  [n]ctrl-w >  --  expand width
"  [n]ctrl-w <  --  contract width
"  [n]ctrl-w +  --  increase height
"  [n]ctrl-w -  --  reduce height
"  ctrl-w o     --  minimze all other windows
" Window Movement (window-move)
" Window Up
"  <leader> wk  --  move window up
"  ctrl-wi      --  move window up
"  <leader> wi  --  move window up
" Window Right
"  <leader> wl  --  move window right
" Window Down
"  <leader> wj  --  move window down
"  ctrl-wu      --  move window down
"  <leader> wu  --  move window down
" Window Left
"  <leader> wj  --  move window left
" Window Rotate
"  ctrl-w R     --  rotate window up
"  ctrl-w r     --  rotate window down
" Tab Movement (tab-page-commands)
"  ctrl-Alt-h   --  previous tab
"  Alt-u        --  previous tab
"  ctrl-Alt-l   --  next tab
"  Alt-i        --  next tab
" Man.vim          --  view manpages in vim
"  :Man man        --  view manpage for 'man'
"  <leader> o      --  Open uri under cursor
    "  :Ack <term> <path>
    "  <leader>a        --  Ack
" Grin              -- Find in Python
" Ctags
"  ctrl-[           --  go to tag under cursor
"  ctrl-T           --  go back  #TODO
" sh: ctags -R -f ~/.vim/tags/python-$PYVER.ctags $PYLIBDIR
" Use :make to see syntax errors. (:cn and :cp to move around, :dist to see
" all errors)
" Colors
"  :PatchColors     --  load local colorizing postsets
" call PatchColors()    -- call PatchColors when sourced
" List highlight colors
" Python
"  Wrap at 72 chars for comments.
"  read virtualenv's site-packages to vim path
    " TODO: python regex current buffer
" Tabsetting functions
"  :Fourtabs    -- set to four (4) soft tabs (Default)
" Default to fourtabs
"  :Threetabs   -- set to three (3) soft tabs
"  :Twotabs     -- set to two (2) soft tabs
<<<<<<< HEAD
"  :Onetab      -- set to one soft tab
"  :Hardtabs
=======
"  :Onetab      -- set to one (1) soft tab
"  :Hardtabs    -- set to hard \t tabs (e.g. for Makefiles)
>>>>>>> f6819bea
"  :CurrentBuffer -- display number of current buffer
"  diff           -- vimdiff, Hgvdiff, Gdiff
"    :diffget   -- get from diff (overwrite or append)
"    do         -- :diffget other block
"    :diffput   -- put from diff (overwrite or append)
"    dp         -- :diffput block 
"
"    <C-W><C-w> -- cycle between buffers
"
"  diffget maps   -- 3-way merge buffers
"    <leader> 2   -- diffget from bufnr 2
"    <leader> 3   -- diffget from bufnr 3
"    <leader> 4   -- diffget from bufnr 4
"  :Striptrailingwhitespace -- strip spaces at the end of lines
" Adjust font-size
"  <C-Up>   -- increase font size
"  <C-Down> -- decrease font size
"  <F3>     -- insert ReST date heading
" Trac
" References
"
"   - https://dev.launchpad.net/UltimateVimPythonSetup
"   - https://github.com/kennethreitz/dotfiles/blob/master/.vimrc
"   - https://bitbucket.org/sjl/dotfiles/src/tip/vim/.vimrc#cl-716
"   - http://vim.wikia.com/wiki/Highlight_unwanted_spaces
"   - http://stackoverflow.com/questions/1551231
"   - http://superuser.com/questions/117969/is-there-a-way-to-move-a-split-page-to-a-new-tab-in-vim
"   - http://sontek.net/turning-vim-into-a-modern-python-ide
"   - http://vim.wikia.com/wiki/VimTip320
   
   
   # etc/vim/vimrc.full.bundles.vimrc
" Bundle            -- Vim bundle manager [help bundle]
" :BundleList          - list configured plugins
" :BundleInstall(!)    - install (update) plugins
" :BundleSearch(!) foo - search (or refresh cache first) for foo
" :BundleClean(!)      - confirm (or auto-approve) removal of unused plugins
"
" The Bundle URLs are intentionally complete https URLs
" * grep '^Bundle \'' vimrc.bundles
" * sed -i 's\https://github.com/\ssh://git@github.com/\g'
" venv.vim          -- venv CdAlias commands
"  :Cdhome          -- Cd_HOME()
"  :Cdh             -- Cd_HOME()
"  :Cdwrk           -- Cd___WRK()
"  :Cddotfiles      -- Cd___DOTFILES()
"  :Cdd             -- Cd___DOTFILES()
"  :Cdprojecthome   -- Cd_PROJECT_HOME()
"  :Cdp             -- Cd_PROJECT_HOME()
"  :Cdph            -- Cd_PROJECT_HOME()
"  :Cdworkonhome    -- Cd_WORKON_HOME()
"  :Cdwh            -- Cd_WORKON_HOME()
"  :Cdve            -- Cd_WORKON_HOME()
"  :Cdcondahome     -- Cd_CONDA_HOME()
"  :Cda             -- Cd_CONDA_HOME()
"  :Cdce            -- Cd_CONDA_HOME()
"  :Cdvirtualenv    -- Cd_VIRTUAL_ENV()
"  :Cdv             -- Cd_VIRTUAL_ENV()
"  :Cdsrc           -- Cd__SRC()
"  :Cds             -- Cd__SRC()
"  :Cdwrd           -- Cd__WRD()
"  :Cdw             -- Cd__WRD()
"  :Cdbin           -- Cd__BIN()
"  :Cdb             -- Cd__BIN()
"  :Cdetc           -- Cd__ETC()
"  :Cde             -- Cd__ETC()
"  :Cdlib           -- Cd__LIB()
"  :Cdl             -- Cd__LIB()
"  :Cdlog           -- Cd__LOG()
"  :Cdpylib         -- Cd__PYLIB()
"  :Cdpysite        -- Cd__PYSITE()
"  :Cdsitepackages  -- Cd__PYSITE()
"  :Cdvar           -- Cd__VAR()
"  :Cdwww           -- Cd__WWW()
"  :Cdww            -- Cd__WWW()
" Info.vim          -- vim infopages in vim [help info]
"  :Info sed        --  view infopage for 'sed'
"  <Space>          --  Scroll forward (page down).
"  <Backspace>      --  Scroll backward (page up).
"  <Tab>            --  Move cursor to next hyperlink within this node.
"  <Enter>,<C-]>    --  Follow hyperlink under cursor.
"  ;,<C-T>          --  Return to last seen node.
"  .,>              --  Move to the "next" node of this node.
"  p,<              --  Move to the "previous" node of this node.
"  u                --  Move "up" from this node.
"  d                --  Move to "directory" node.
"  t                --  Move to the Top node.
"  <C-S>            --  Search forward within current node only.
"  s                --  Search forward through all nodes for a specified
"  string.
"  q                --  Quit browser.
"
" Signify   -- show git/hg file changes in gutter [help signify]
"  <leader>gt       -- SignifyToggle
"  <leader>gh       -- SignifyToggleHighlight
"  <leader>gr       -- SignifyRefresh
"  <leader>gd       -- SignifyDebug
" hunk jumping
"  <leader>gh       -- signify-next-hunk
"  <leader>gk       -- signify-prev-hunk
" hunk text object
"  ic               -- signify inner textobj
"  ac               -- signify outer textobj
" Fugitive      -- Git commands and statusline display [help fugitive]
" Lawrencium    -- Hg commands [help lawrencium]
" NERDTree      -- File browser [help NERDTree]
"  <Leader>e         --  toggle NERDTree
"  ctrl-e            --  toggle NERDTree
"  <Leader>E         --  open nerdtree to current file (:NERDTreeFind %:p:h)
"  ctrl-E            --  open nerdtree to current file (:NERDTreeFind %:p:h)
"  I                 --  toggle view hidden files
"  B                 --  toggle view bookmarks
"  cd                --  set vim CWD to selected dir
"  C                 --  refocus view to selected dir
"  o                 --  open
"  r                 --  refresh dir
"  R                 --  refresh root
"  t                 --  open in new tab
"  T                 --  open in new tab silently
"  u                 --  up a dir
"  U                 --  up a dir and leave open
"  x                 --  close node
"  X                 --  close all nodes recursive
"  ?                 --  toggle help
" FindInNERDTree    -- NERDTRee show current file [help NERDTreeFind]
"  <c-b>            --  toggle BufExplorer
"  ?                --  toggle BufExplorer help
"  <leader>b        --  toggle BufExplorer
" CtrlP             -- file/buffer/mru finder [help ctrlp]
"  <C-p>            -- CtrlP (fuzzy matching)
" Syntastic         -- syntax highlighting [help syntastic]
" NERDCommenter     -- commenting [help NERDCommenter]
"  ,cm              --  minimal comment
"  ,cs              --  sexy comment
"  ,c<space>        --  toggle comment
" UltiSnips         --  syntax-specific snippets [help ultisnips]
"  snippetname<C-CR>    --  insert snippet
"  <tab>            --  next placeholder
"  <tab>            --  prev placeholder
"  ~/.vim/snippets-ulti/python:
"   climain         --  new cli script
"   setuppy         --  new setup.py script
" NeoComplCache -- code completion [help neocomplcache]
" unstack.vim   -- parse and open stacktrace paths [help unstack]
"  <leader> s   -- parse part/all of a stacktrace
" accordion.vim -- work w/ a number of vsplits at once [help accordion]
" ViM Airline   -- helpful statusbar information w/ vimscript [help airline]
    " base16, wombat, luna
    " base16, wombat, luna
" EasyMotion    -- easy visual motions [help easymotion]
"  <Leader>m-w/e    --  search forward (beg/end of word)
"  <Leader>m-b      --  search backward
"  <Leader>m-j      --  search line down
"  <Leader>m-k      --  search line up
" Jellybeans    -- a good colorscheme w/ sensible diff highlighting
"  :colorscheme jellybeans -- switch to the jellybeans colorscheme
" Vim-misc      -- functions for colorscheme-switcher and vim-session
" Vim Colorscheme Switcher [help colorscheme-switcher]
"  <F8>         -- cycle colors forward
"  <Shift><F8>  -- cycle colors reverse
" HiColors
"  call HiTest() -- print highlighting colors 
" Pasting       -- make paste work normally [help paste]
" Vim Room      -- focus just the relevant text [help vimroom] 
" VOoM Outline Viewer   -- view outlines of code and text [help voom]
"  VOoM modes:  html, markdown, python, rest,
"               thevimoutliner, txt2tags,
"               viki, vimwiki, wiki
"  :Voom [<format>] -- open Voom outline tab
"  :Voom rest       -- open ReStructuredText outline
"  ggg?G
"  <leader> V   -- toggle Voom outline sidebar
" TagBar        -- source tag browser [help tagbar]
"  <leader> t   -- toggle TagBar outline sidebar"
" Vim Session   -- save and restore sessions between exits [help session]
"  :SaveSession <name>  -- save a session
"  :OpenSession <name>  -- open a saved session
"  :Restart             -- SaveSession restart && exit
"  :OpenSession restart -- open the 'restart' saved session
" Vim Unimpaired        --  moving between buffers [help unimpaired]
"  [a      :previous
"  ]a      :next
"  [A      :first
"  ]A      :last
"  [b      :bprevious
"  ]b      :bnext
"  [B      :bfirst
"  ]B      :blast
"  [l      :lprevious
"  ]l      :lnext
"  [L      :lfirst
"  ]L      :llast
"  [<C-L>  :lpfile
"  ]<C-L>  :lnfile
"  [q      :cprevious
"  ]q      :cnext
"  [Q      :cfirst
"  ]Q      :clast
"  [<C-Q>  :cpfile (Note that <C-Q> only works in a terminal if you disable
"  ]<C-Q>  :cnfile flow control: stty -ixon)
"  [t      :tprevious
"  ]t      :tnext
"  [T      :tfirst
"  ]T      :tlast
" Ack.vim       -- ack through files (instead of grep) [help ack]
" :Ack [options] PATTERN [directory]    -- search for pattern
" :AckAdd [options] PATTERN [directory] -- add a search pattern
" :AckWindow [options] PATTERN          -- search all visible buffers"
" vim-surround  -- add quotes/parenthesis/tags [help surround]
"  cs       -- change surrounding
"  ys       -- yank and surround (motion, text object)
"  yss      -- yank and surround current line
"  ds"      -- remove double-quotes
"  cs'"     -- replace single-quotes with double quotes
"  cd"<q>   -- surround with <q>...<q/>
"  dst      -- remove surrounding tag
" csapprox      -- adapt gvim colorschemes for terminal vim [help csapprox]
" UndoTree      -- visualize vim undotree
"  <F5>     -- Toggle UndoTree (? for help)
" vim-nginx -- nginx ftdetect, indent, and syntax
" n3.vim    -- N3/Turtle RDF Syntax
" SPARQL    -- SPARQL syntax
" Python-mode       -- Python [help pymode]
"  :help pymode
"  [[    --  Jump to previous class or function
"  ]]    --  Jump to next class or function
"  [M    --  Jump to previous class or method
"  ]M    --  Jump to next class or method
"  aC    --  Select a class. Ex: vaC, daC, yaC, caC
"  iC    --  Select inner class. Ex: viC, diC, yiC, ciC
"  aM    --  Select a function or method. Ex: vaM, daM, yaM, caM
"  iM    --  Select inner function or method. Ex: viM, diM, yiM, ciM
"  g:pymode_python = { 'python', 'python3', 'disable' }
"
"  set g:pymode_python 'disable' (start time, occasional completion stall)
"  <leader> d    -- open pydoc
"  :PymodeLintToggle    -- toggle lint checking
"  :PymodeLintAuto      -- autofix current buffer pep8 errors
" - auto-show an error window
" - show lint signs
" - run lint on write
"  let g:pymode_lint_ignore = ""
"  let g:pymode_lint_select = ""
"  Pymode lint line annotation symbols
"   XX = TODO
"   CC = COMMENT
"   RR = VISUAL
"   EE = ERROR
"   II = INFO
"   FF = PYFLAKES
" :PyModeLint       -- lint current buffer (once)
" :PyModeLintToggle -- toggle lint
"
" :PyModeLintAuto   -- auto-lint the current buffer (once)
"                       (commit before and after)
"
"  <F7>     -- set debugger breakpoints
"  auto lookup breakpoint cmd (pdb, ipdb, pudb)"
"  Searches upward for a .ropeproject file (that should be .vcs-ignored)
"  :PymodeRopeNewProject    -- Create a new .ropeproject in CWD
"  :PymodeRopeRegenerate    -- Regenerate rope project cache
"  <C-c>d       -- show docs for current function w/ pymode
"  rope for autocompletion
"  <C-Space>    -- rope autocomplete
"  <leader> j       --  :RopeGotoDefinition
"  <C-c> ro     -- organize Python imports; drop unused (:PymodeRopeAutoImport)
"  :PymodeRopeUndo  -- Undo last project changes
"  :PymodeRopeRedo  -- Redo last project changes
"  <C-c> rr     -- rope rename
" vim-virtualenv    -- Python virtualenv [help virtualenv]
"  :help
"  :VirtualEnvDeactivate
"  :VirtualEnvList
"  :VirtualEnvActivate <name>
"  :VirtualEnvActivate <TAB>
" Sort python imports
"  :PyFixImports    --  sort import statements
" Pytest.vim    -- py.test red/green results [help pytest]
"  :Pytest clear    -- reset pytest globals
"  :Pytest file     --  pytest file
"  :Pytest class    --  pytest class
"  :Pytest method   --  pytest method
"  :Pytest {...} --pdb  -- pytest file/class/method with pdb
"  <leader>tf       --  pytest file
"  <leader>tc       --  pytest class
"  <leader>tm       --  pytest method
"  " cycle through test errors
"  <leader>tn       --  pytest next error
"  <leader>tp       --  pytest prev error
"  <leader>te       --  pytest error
" Pyrex         -- Pyrex syntax
" Jinja         -- Jinja Templates syntax
" vim-coffee-script -- CoffeeScript syntax, indent
" vim-haml          -- HAML, SASS, SCSS
" vim-css3-syntax   -- CSS3
" vim-css-color     -- show CSS color codes
" vim-less          -- LESS CSS
" vim-jade          -- Jade templates
" os.vim   -- Operating System [help os]
" clickable.vim -- click-able links
" Bundle 'https://github.com/Rykka/clickable.vim' XXX TODO linux
" Riv.vim   -- ReStructuredText [help riv]
"  :RivIntro
"  :RivQuickStart
"  :RivPrimer
"  :RivSpecification
"  :RivCheatSheet
" let g:riv_fold_level = -1
" Salt      -- Salt syntax
" Trac      -- Trac [help trac]
" webapi-vim -- vim web API [help webapi[-{html, http, json, xml}]]
" gist-vim  -- Create a gist.github.com [help gist-vim]
" github-issues.vim     -- autocomplete, CRUD GitHub issues [help Gissues]
" html5.vim             -- HTML5, RDFa, microdata, WAI-ARIA
" vim-javascript        -- improved Javascript support
" vim-indent-guides     -- show indentation levels [help indent_guides]
" rainbow-parentheses   -- make nested parenthesis different colors
"  :RainbowParenthesesActivate
"  :RainbowParenthesesToggle
"  :RainbowParenthesesLoadRound
"  :RainbowParenthesesLoadSquare
"  :RainbowParenthesesLoadBraces
"  :RainbowParenthesesLoadChevrons
"  :RainbowParenthesesToggleAll
    " :RainbowParenthesesActivate
" l9                    -- utility library (for FuzzyFinder)
" FuzzyFinder           -- find files, buffers, tags, changes [help fuf]
"  :FufBuffer
"  :FufFile
"  :FufDir
"  :FufMruFile
"  :FufMruCmd
"  :FufTag
"  :FufJumpList
"  :FufChangeList
"  :FufQuickfix
"  :FufHelp
" abolish.vim           -- abbreviations, case-aware replcmnts [help abolish]
" All of your Bundles must be added before the following line
"
   
   
   # etc/vim/vimrc.tinyvim.bundles.vimrc
" Bundle            -- Vim bundle manager [help bundle]
" :BundleList          - list configured plugins
" :BundleInstall(!)    - install (update) plugins
" :BundleSearch(!) foo - search (or refresh cache first) for foo
" :BundleClean(!)      - confirm (or auto-approve) removal of unused plugins
"
" The Bundle URLs are intentionally complete https URLs
" * grep '^Bundle \'' vimrc.bundles
" * sed -i 's\https://github.com/\ssh://git@github.com/\g'
" Info.vim          -- vim infopages in vim [help info]
"  :Info sed        --  view infopage for 'sed'
"  <Space>          --  Scroll forward (page down).
"  <Backspace>      --  Scroll backward (page up).
"  <Tab>            --  Move cursor to next hyperlink within this node.
"  <Enter>,<C-]>    --  Follow hyperlink under cursor.
"  ;,<C-T>          --  Return to last seen node.
"  .,>              --  Move to the "next" node of this node.
"  p,<              --  Move to the "previous" node of this node.
"  u                --  Move "up" from this node.
"  d                --  Move to "directory" node.
"  t                --  Move to the Top node.
"  <C-S>            --  Search forward within current node only.
"  s                --  Search forward through all nodes for a specified
"  string.
"  q                --  Quit browser.
"
" Signify   -- show git/hg file changes in gutter [help signify]
" NERDTree      -- File browser [help NERDTree]
"  <Leader>e         --  toggle NERDTree
"  ctrl-e            --  toggle NERDTree
"  <Leader>E         --  open nerdtree to current file (:NERDTreeFind %:p:h)
"  ctrl-E            --  open nerdtree to current file (:NERDTreeFind %:p:h)
"  I                 --  toggle view hidden files
"  B                 --  toggle view bookmarks
"  cd                --  set vim CWD to selected dir
"  C                 --  refocus view to selected dir
"  o                 --  open
"  r                 --  refresh dir
"  R                 --  refresh root
"  t                 --  open in new tab
"  T                 --  open in new tab silently
"  u                 --  up a dir
"  U                 --  up a dir and leave open
"  x                 --  close node
"  X                 --  close all nodes recursive
"  ?                 --  toggle help
" FindInNERDTree   -- NERDTRee show current file [help NERDTreeFind]
"  <c-b>            --  toggle BufExplorer
"  ?                --  toggle BufExplorer help
"  <leader>b        --  toggle BufExplorer
" CtrlP             -- file/buffer/mru finder [help ctrlp]
"  <C-p>            -- CtrlP (fuzzy matching)
" Syntastic         -- syntax highlighting [help syntastic]
" EasyMotion    -- easy visual motions [help easymotion]
"  <Leader>m-w/e    --  search forward (beg/end of word)
"  <Leader>m-b      --  search backward
"  <Leader>m-j      --  search line down
"  <Leader>m-k      --  search line up
" Jellybeans    -- a good colorscheme w/ sensible diff highlighting
"  :colorscheme jellybeans -- switch to the jellybeans colorscheme
" Vim-misc      -- functions for colorscheme-switcher and vim-session
" Vim Colorscheme Switcher [help colorscheme-switcher]
"  <F8>         -- cycle colors forward
"  <Shift><F8>  -- cycle colors reverse
" vim-nginx -- nginx ftdetect, indent, and syntax
" n3.vim    -- N3/Turtle RDF Syntax
" SPARQL    -- SPARQL syntax
" Pyrex         -- Pyrex syntax
" Jinja         -- Jinja Templates syntax
" Salt      -- Salt syntax
" All of your Bundles must be added before the following line
"
   
   <|MERGE_RESOLUTION|>--- conflicted
+++ resolved
@@ -266,13 +266,8 @@
 " Default to fourtabs
 "  :Threetabs   -- set to three (3) soft tabs
 "  :Twotabs     -- set to two (2) soft tabs
-<<<<<<< HEAD
-"  :Onetab      -- set to one soft tab
-"  :Hardtabs
-=======
 "  :Onetab      -- set to one (1) soft tab
 "  :Hardtabs    -- set to hard \t tabs (e.g. for Makefiles)
->>>>>>> f6819bea
 "  :CurrentBuffer -- display number of current buffer
 "  diff           -- vimdiff, Hgvdiff, Gdiff
 "    :diffget   -- get from diff (overwrite or append)
