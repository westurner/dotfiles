--- conflicted
+++ resolved
@@ -201,7 +201,7 @@
 ## Toggle window layouts
 #  <alt> w          -- tabbed window layout
 bindsym $mod+w layout tabbed
-#  <alt> e          -- default window layout
+#  <alt> E          -- Default window layout
 bindsym $mod+e layout default
 #  <alt> s          -- stacked window layout
 bindsym $mod+s layout stacked
@@ -237,81 +237,7 @@
 
 # Toggle between previous and current workspace
 workspace_auto_back_and_forth yes
-<<<<<<< HEAD
-bindsym $mod+1 workspace 1
-bindsym $mod+2 workspace 2
-bindsym $mod+3 workspace 3
-bindsym $mod+4 workspace 4
-bindsym $mod+5 workspace 5
-bindsym $mod+6 workspace 6
-bindsym $mod+7 workspace 7
-bindsym $mod+8 workspace 8
-bindsym $mod+9 workspace 9
-bindsym $mod+0 workspace 10
-
-# Also <Alt>+<Fn> Keys
-bindsym $mod+F1 workspace 1
-bindsym $mod+F2 workspace 2
-bindsym $mod+F3 workspace 3
-bindsym $mod+F4 workspace 4
-bindsym $mod+F5 workspace 5
-bindsym $mod+F6 workspace 6
-bindsym $mod+F7 workspace 7
-bindsym $mod+F8 workspace 8
-bindsym $mod+F9 workspace 9
-bindsym $mod+F0 workspace 10
-
-
-# Also <Alt>+<KP> Keys
-bindsym $mod+KP_1 workspace 1
-bindsym $mod+KP_2 workspace 2
-bindsym $mod+KP_3 workspace 3
-bindsym $mod+KP_4 workspace 4
-bindsym $mod+KP_5 workspace 5
-bindsym $mod+KP_6 workspace 6
-bindsym $mod+KP_7 workspace 7
-bindsym $mod+KP_8 workspace 8
-bindsym $mod+KP_9 workspace 9
-bindsym $mod+KP_0 workspace 10
-
-
-
-# move focused container to workspace
-#  <alt><shift> [ N: 1-9, 0 ]   -- move to workspace [N]
-bindsym $mod+Shift+exclam       move workspace 1
-bindsym $mod+Shift+at           move workspace 2
-bindsym $mod+Shift+numbersign   move workspace 3
-bindsym $mod+Shift+dollar       move workspace 4
-bindsym $mod+Shift+percent      move workspace 5
-bindsym $mod+Shift+asciicircum  move workspace 6
-bindsym $mod+Shift+ampersand    move workspace 7
-bindsym $mod+Shift+asterisk     move workspace 8
-bindsym $mod+Shift+parenleft    move workspace 9
-bindsym $mod+Shift+parenright   move workspace 10
-
-
-# Also <Alt><shift><KP_N> Keys
-bindsym $mod+Shift+KP_1 move workspace 1
-bindsym $mod+Shift+KP_2 move workspace 2
-bindsym $mod+Shift+KP_3 move workspace 3
-bindsym $mod+Shift+KP_4 move workspace 4
-bindsym $mod+Shift+KP_5 move workspace 5
-bindsym $mod+Shift+KP_6 move workspace 6
-bindsym $mod+Shift+KP_7 move workspace 7
-bindsym $mod+Shift+KP_8 move workspace 8
-bindsym $mod+Shift+KP_9 move workspace 9
-bindsym $mod+Shift+KP_0 move workspace 10
-
-
-# reload the configuration file
-#  <alt><shift> C   -- reload i3 configuration
-bindsym $mod+Shift+C reload
-# restart i3 inplace (preserves your layout/session, can be used to upgrade i3)
-#  <alt><shift> R   -- restart i3 (session preserving)
-bindsym $mod+Shift+R restart
-=======
-
->>>>>>> 5f00e53b
+
 
 ## Switch to workspace
 #  <alt> 0-9        -- switch to workspace N  (repeat to return)
@@ -461,7 +387,7 @@
     # when pressing left, the window is resized so that it has
     # more space on its left
     # same bindings, but for the arrow keys
-    #  Left             -- grow left
+    #  Left         -- grow left
     bindsym Left        resize grow     left 10 px or 10 ppt
     #  <shift> Left     -- shrink left
     bindsym Shift+Left  resize shrink   left 10 px or 10 ppt
