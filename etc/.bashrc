--- conflicted
+++ resolved
@@ -74,17 +74,7 @@
     source /etc/bash_completion
 fi
 
-<<<<<<< HEAD
-_bashrc_venv="${HOME}/.bashrc.venv.sh"
-if [ -f $_bashrc_venv ]; then 
-    source $_bashrc_venv
-fi
-
-export CLICOLOR=true
-PATH="$PATH:/opt/anaconda/bin"
-=======
 # load local dotfiles set
 __DOTFILES=${__DOTFILES-"$HOME/.dotfiles"}
 _dotfiles_bashrc="${__DOTFILES}/etc/bash/00-bashrc.before.sh"
-test -f $_dotfiles_bashrc && source $_dotfiles_bashrc
->>>>>>> 5f00e53b
+test -f $_dotfiles_bashrc && source $_dotfiles_bashrc