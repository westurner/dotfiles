--- conflicted
+++ resolved
@@ -13,19 +13,6 @@
 
 # Virtualenvwrapper
 # sudo apt-get install virtualenvwrapper || easy_install virtualenvwrapper
-<<<<<<< HEAD
-declare -rx PROJECT_HOME="${HOME}/wrk"
-declare -x WORKON_HOME="${PROJECT_HOME}/.ve"
-
-# 
-declare -rx __DOTFILES="${WORKON_HOME}/dotfiles/src/dotfiles"
-declare -rx __PROJECTS="${PROJECT_HOME}/.projectsrc.sh"
-
-declare -rx __SRC="${HOME}/src/hg"
-[ ! -d $__SRC ] && mkdir -p $__SRC
-
-declare -rx _DOCSHTML="${HOME}/docs"
-=======
 export PROJECT_HOME="${HOME}/wrk"
 declare -x WORKON_HOME="${PROJECT_HOME}/.ve"
 
@@ -37,7 +24,6 @@
 [ ! -d $__SRC ] && mkdir -p $__SRC
 
 export _DOCSHTML="${HOME}/docs"
->>>>>>> d726dc35
 [ ! -d $_DOCSHTML ] && mkdir -p $_DOCSHTML
 
 
@@ -53,28 +39,11 @@
 
 # list bashmarks for nerdtree
 lsbashmarks () {
-<<<<<<< HEAD
-    declare -rx | grep 'DIR_' | pyline "line[15:].replace('\"','').split('=',1)"
-=======
     export | grep 'DIR_' | pyline "line[15:].replace('\"','').split('=',1)"
->>>>>>> d726dc35
 }
 
 
 # Editor
-<<<<<<< HEAD
-#declare -rx USEGVIM=""
-_setup_editor() {
-    # Configure $EDITOR
-    declare -rx VIMBIN="/usr/bin/vim"
-    declare -rx GVIMBIN="/usr/bin/gvim"
-    declare -rx MVIMBIN="/usr/local/bin/mvim"
-
-    [ -f $GVIMBIN ] && declare -rx USEGVIM="true" || declare -rx USEGVIM=""
-
-    declare -rx EDITOR="${VIMBIN}"
-    declare -rx SUDO_EDITOR="${VIMBIN}"
-=======
 #export USEGVIM=""
 _setup_editor() {
     # Configure $EDITOR
@@ -86,27 +55,17 @@
 
     export EDITOR="${VIMBIN}"
     export SUDO_EDITOR="${VIMBIN}"
->>>>>>> d726dc35
 
     if [ -n "${USEGVIM}" ]; then
         VIMCONF='--servername '${VIRTUAL_ENV_NAME:-main}' --remote-tab-silent'
         SUDOCONF="--servername sudo.${VIRTUAL_ENV_NAME:-main} --remote-tab-wait-silent"
         if [ -x "${GVIMBIN}" ]; then
-<<<<<<< HEAD
-            declare -rx EDITOR="${GVIMBIN} ${VIMCONF}"
-            declare -rx SUDO_EDITOR="${GVIMBIN} ${SUDOCONF}"
-        elif [ -x "${MVIMBIN}" ]; then
-            delcare -gx GVIMBIN=$MVIMBIN
-            declare -rx EDITOR="${MVIMBIN} ${VIMCONF}"
-            declare -rx SUDO_EDITOR="${MVIMBIN} ${SUDOCONF} "
-=======
             export EDITOR="${GVIMBIN} ${VIMCONF}"
             export SUDO_EDITOR="${GVIMBIN} ${SUDOCONF}"
         elif [ -x "${MVIMBIN}" ]; then
             export GVIMBIN=$MVIMBIN
             export EDITOR="${MVIMBIN} ${VIMCONF}"
             export SUDO_EDITOR="${MVIMBIN} ${SUDOCONF} "
->>>>>>> d726dc35
             alias vim='${EDITOR} -f'
             alias gvim='${EDITOR} -f'
         else
@@ -119,11 +78,7 @@
         unset -f $USEGVIM
     fi
 
-<<<<<<< HEAD
-    declare -rx _EDIT_="${EDITOR}"
-=======
     export _EDIT_="${EDITOR}"
->>>>>>> d726dc35
 
     ggvim() {
         $EDITOR $@ 2>&1 > /dev/null
@@ -148,11 +103,7 @@
     if [[ "$PATH" =~ (^|:)"${1}"(:|$) ]]; then
         return 0
     fi
-<<<<<<< HEAD
-    declare -rx PATH=$1:$PATH
-=======
     export PATH=$1:$PATH
->>>>>>> d726dc35
 }
 
 if [ -d "${__DOTFILES}" ]; then
@@ -464,32 +415,19 @@
 
 _setup_python () {
     # Python
-<<<<<<< HEAD
-    declare -rx PYTHONSTARTUP="${HOME}/.pythonrc"
-    declare -rx PIP_REQUIRE_VIRTUALENV=true
-=======
     export PYTHONSTARTUP="${HOME}/.pythonrc"
     export PIP_REQUIRE_VIRTUALENV=true
->>>>>>> d726dc35
     #alias ipython="python -c 'import IPython;IPython.Shell.IPShell().mainloop()'"
 
 }
 _setup_python
 
 _setup_virtualenvwrapper () {
-<<<<<<< HEAD
-    declare -rx VIRTUALENVWRAPPER_SCRIPT="/usr/local/bin/virtualenvwrapper.sh"
-    declare -rx VIRTUALENVWRAPPER_HOOK_DIR="${__DOTFILES}/etc/virtualenvwrapper" # TODO: FIXME
-    declare -rx VIRTUALENVWRAPPER_LOG_DIR="${PROJECT_HOME}/.virtualenvlogs"
-    declare -rx VIRTUALENVWRAPPER_PYTHON='/usr/bin/python' # TODO
-    declare -rx VIRTUALENV_DISTRIBUTE='true'
-=======
     export VIRTUALENVWRAPPER_SCRIPT="/usr/local/bin/virtualenvwrapper.sh"
     export VIRTUALENVWRAPPER_HOOK_DIR="${__DOTFILES}/etc/virtualenvwrapper" # TODO: FIXME
     export VIRTUALENVWRAPPER_LOG_DIR="${PROJECT_HOME}/.virtualenvlogs"
     export VIRTUALENVWRAPPER_PYTHON='/usr/bin/python' # TODO
     export VIRTUALENV_DISTRIBUTE='true'
->>>>>>> d726dc35
     source "${VIRTUALENVWRAPPER_SCRIPT}"
 
     #alias cdv='cdvirtualenv'
@@ -512,14 +450,7 @@
     lsvirtualenv $@
 }
 
-<<<<<<< HEAD
-_setup_venv () {
-    declare -rx _VENV="${__DOTFILES}/etc/ipython/ipython_config.py"
-}
-_setup_venv
-=======
 export _VENV="${__DOTFILES}/etc/ipython/ipython_config.py"
->>>>>>> d726dc35
 
 
 venv() {
@@ -652,11 +583,7 @@
     alias t='tail'
     alias xclip='xclip -selection c'
 
-<<<<<<< HEAD
-    if [ -x $MVIMBIN ]; then
-=======
     if [ -x "$MVIMBIN" ]; then
->>>>>>> d726dc35
         alias ls='ls -G'
     fi
 }
@@ -697,11 +624,7 @@
 _set_prompt() {
     if [ -n "$VIRTUAL_ENV_NAME" ]; then
         if [ -n "$VIRTUAL_ENV" ]; then
-<<<<<<< HEAD
-            declare -rx VIRTUAL_ENV_NAME="$(basename $VIRTUAL_ENV)" # TODO
-=======
             export VIRTUAL_ENV_NAME="$(basename $VIRTUAL_ENV)" # TODO
->>>>>>> d726dc35
         else
             unset -v VIRTUAL_ENV_NAME
         fi
@@ -746,19 +669,11 @@
     # TODO: lesspipe
     _PAGER="${HOME}/bin/vimpager"
     if [ -x $_PAGER ]; then
-<<<<<<< HEAD
-        declare -rx PAGER=$_PAGER
-    else
-        _PAGER="/usr/local/bin/vimpager"
-        if [ -x $_PAGER ]; then
-            declare -rx PAGER=$_PAGER
-=======
         export PAGER=$_PAGER
     else
         _PAGER="/usr/local/bin/vimpager"
         if [ -x $_PAGER ]; then
             export PAGER=$_PAGER
->>>>>>> d726dc35
         fi
     fi
 }
